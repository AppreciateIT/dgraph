/*
 * Copyright 2016-2018 Dgraph Labs, Inc. and Contributors
 *
 * Licensed under the Apache License, Version 2.0 (the "License");
 * you may not use this file except in compliance with the License.
 * You may obtain a copy of the License at
 *
 *     http://www.apache.org/licenses/LICENSE-2.0
 *
 * Unless required by applicable law or agreed to in writing, software
 * distributed under the License is distributed on an "AS IS" BASIS,
 * WITHOUT WARRANTIES OR CONDITIONS OF ANY KIND, either express or implied.
 * See the License for the specific language governing permissions and
 * limitations under the License.
 */

package worker

import (
	"context"
	"fmt"
	"io"
	"sort"
	"sync"
	"sync/atomic"
	"time"

	badgerpb "github.com/dgraph-io/badger/v3/pb"
	"github.com/dgraph-io/dgo/v200/protos/api"
	"github.com/dgraph-io/dgraph/conn"
	"github.com/dgraph-io/dgraph/ee/enc"
	"github.com/dgraph-io/dgraph/protos/pb"
	"github.com/dgraph-io/dgraph/raftwal"
	"github.com/dgraph-io/dgraph/schema"
	"github.com/dgraph-io/dgraph/x"
	"github.com/dgraph-io/ristretto/z"
	"github.com/golang/glog"
	"github.com/golang/protobuf/proto"
	"github.com/pkg/errors"
)

type groupi struct {
	x.SafeMutex
	state        *pb.MembershipState
	Node         *node
	gid          uint32
	tablets      map[string]*pb.Tablet
	triggerCh    chan struct{} // Used to trigger membership sync
	blockDeletes *sync.Mutex   // Ensure that deletion won't happen when move is going on.
	closer       *z.Closer

	// Group checksum is used to determine if the tablets served by the groups have changed from
	// the membership information that the Alpha has. If so, Alpha cannot service a read.
	deltaChecksum      uint64 // Checksum received by OracleDelta.
	membershipChecksum uint64 // Checksum received by MembershipState.
}

var gr = &groupi{
	blockDeletes: new(sync.Mutex),
	tablets:      make(map[string]*pb.Tablet),
}

var RaftDefaults = "idx=0; group=0; learner=false; snapshot-after=10000"

func groups() *groupi {
	return gr
}

// StartRaftNodes will read the WAL dir, create the RAFT groups,
// and either start or restart RAFT nodes.
// This function triggers RAFT nodes to be created, and is the entrance to the RAFT
// world from main.go.
func StartRaftNodes(walStore *raftwal.DiskStorage, bindall bool) {
	if x.WorkerConfig.MyAddr == "" {
		x.WorkerConfig.MyAddr = fmt.Sprintf("localhost:%d", workerPort())
	} else {
		// check if address is valid or not
		x.Check(x.ValidateAddress(x.WorkerConfig.MyAddr))
		if !bindall {
			glog.Errorln("--my flag is provided without bindall, Did you forget to specify bindall?")
		}
	}

	x.AssertTruef(len(x.WorkerConfig.ZeroAddr) > 0, "Providing dgraphzero address is mandatory.")
	for _, zeroAddr := range x.WorkerConfig.ZeroAddr {
		x.AssertTruef(zeroAddr != x.WorkerConfig.MyAddr,
			"Dgraph Zero address %s and Dgraph address (IP:Port) %s can't be the same.",
			zeroAddr, x.WorkerConfig.MyAddr)
	}

	raftIdx := x.WorkerConfig.Raft.GetUint64("idx")
	if raftIdx == 0 {
		raftIdx = walStore.Uint(raftwal.RaftId)

		// If the w directory already contains raft information, ignore the proposed
		// group ID stored inside the p directory.
		if raftIdx > 0 {
			x.WorkerConfig.ProposedGroupId = 0
		}
	}
	glog.Infof("Current Raft Id: %#x\n", raftIdx)

	if x.WorkerConfig.ProposedGroupId == 0 {
		x.WorkerConfig.ProposedGroupId = x.WorkerConfig.Raft.GetUint32("group")
	}
	// Successfully connect with dgraphzero, before doing anything else.
	// Connect with Zero leader and figure out what group we should belong to.
	m := &pb.Member{
		Id:      raftIdx,
		GroupId: x.WorkerConfig.ProposedGroupId,
		Addr:    x.WorkerConfig.MyAddr,
		Learner: x.WorkerConfig.Raft.GetBool("learner"),
	}
	if m.GroupId > 0 {
		m.ForceGroupId = true
	}
	glog.Infof("Sending member request to Zero: %+v\n", m)
	var connState *pb.ConnectionState
	var err error

	for { // Keep on retrying. See: https://github.com/dgraph-io/dgraph/issues/2289
		pl := gr.connToZeroLeader()
		if pl == nil {
			continue
		}
		zc := pb.NewZeroClient(pl.Get())
		connState, err = zc.Connect(gr.Ctx(), m)
		if err == nil || x.ShouldCrash(err) {
			break
		}
	}
	x.CheckfNoTrace(err)
	if connState.GetMember() == nil || connState.GetState() == nil {
		x.Fatalf("Unable to join cluster via dgraphzero")
	}
	glog.Infof("Connected to group zero. Assigned group: %+v\n", connState.GetMember().GetGroupId())
	raftIdx = connState.GetMember().GetId()
	glog.Infof("Raft Id after connection to Zero: %#x\n", raftIdx)

	// This timestamp would be used for reading during snapshot after bulk load.
	// The stream is async, we need this information before we start or else replica might
	// not get any data.
	gr.applyState(raftIdx, connState.GetState())

	gid := gr.groupId()
	gr.triggerCh = make(chan struct{}, 1)

	// Initialize DiskStorage and pass it along.
	walStore.SetUint(raftwal.RaftId, raftIdx)
	walStore.SetUint(raftwal.GroupId, uint64(gid))

	gr.Node = newNode(walStore, gid, raftIdx, x.WorkerConfig.MyAddr)

	x.Checkf(schema.LoadFromDb(), "Error while initializing schema")
	raftServer.UpdateNode(gr.Node.Node)
	gr.Node.InitAndStartNode()

	gr.closer = z.NewCloser(3) // Match CLOSER:1 in this file.
	go gr.sendMembershipUpdates()
	go gr.receiveMembershipUpdates()
	go gr.processOracleDeltaStream()

	gr.informZeroAboutTablets()
	gr.applyInitialSchema()
	gr.applyInitialTypes()

	x.UpdateHealthStatus(true)
	glog.Infof("Server is ready")
}

func (g *groupi) Ctx() context.Context {
	return g.closer.Ctx()
}

func (g *groupi) IsClosed() bool {
	return g.closer.Ctx().Err() != nil
}

func (g *groupi) informZeroAboutTablets() {
	// Before we start this Alpha, let's pick up all the predicates we have in our postings
	// directory, and ask Zero if we are allowed to serve it. Do this irrespective of whether
	// this node is the leader or the follower, because this early on, we might not have
	// figured that out.
	ticker := time.NewTicker(time.Second)
	defer ticker.Stop()

	for range ticker.C {
		failed := false
		preds := schema.State().Predicates()
		for _, pred := range preds {
			if tablet, err := g.Tablet(pred); err != nil {
				failed = true
				glog.Errorf("Error while getting tablet for pred %q: %v", pred, err)
			} else if tablet == nil {
				failed = true
			}
		}
		if !failed {
			glog.V(1).Infof("Done informing Zero about the %d tablets I have", len(preds))
			return
		}
	}
}

func (g *groupi) applyInitialTypes() {
	initialTypes := schema.InitialTypes(x.GalaxyNamespace)
	for _, t := range initialTypes {
		if _, ok := schema.State().GetType(t.TypeName); ok {
			continue
		}
		if err := updateType(t.GetTypeName(), *t); err != nil {
			glog.Errorf("Error while applying initial type: %s", err)
		}
	}
}

func (g *groupi) applyInitialSchema() {
	if g.groupId() != 1 {
		return
	}
	initialSchema := schema.InitialSchema(x.GalaxyNamespace)
	ctx := g.Ctx()

	apply := func(s *pb.SchemaUpdate) {
		if err := applySchema(s); err != nil {
			glog.Errorf("Error while applying initial schema: %s", err)
		}
	}

	for _, s := range initialSchema {
		if gid, err := g.BelongsToReadOnly(s.Predicate, 0); err != nil {
			glog.Errorf("Error getting tablet for predicate %s. Will force schema proposal.",
				s.Predicate)
			apply(s)
		} else if gid == 0 {
			// The tablet is not being served currently.
			apply(s)
		} else if curr, _ := schema.State().Get(ctx, s.Predicate); gid == g.groupId() &&
			!proto.Equal(s, &curr) {
			// If this tablet is served to the group, do not upsert the schema unless the
			// stored schema and the proposed one are different.
			apply(s)
		} else {
			// The schema for this predicate has already been proposed.
			glog.V(1).Infof("Schema found for predicate %s: %+v", s.Predicate, curr)
			continue
		}
	}
}

func applySchema(s *pb.SchemaUpdate) error {
	if err := updateSchema(s); err != nil {
		return err
	}
	if servesTablet, err := groups().ServesTablet(s.Predicate); err != nil {
		return err
	} else if !servesTablet {
		return errors.Errorf("group 1 should always serve reserved predicate %s", s.Predicate)
	}
	return nil
}

// No locks are acquired while accessing this function.
// Don't acquire RW lock during this, otherwise we might deadlock.
func (g *groupi) groupId() uint32 {
	return atomic.LoadUint32(&g.gid)
}

// MaxLeaseId returns the maximum UID that has been leased.
func MaxLeaseId() uint64 {
	g := groups()
	g.RLock()
	defer g.RUnlock()
	if g.state == nil {
		return 0
	}
	return g.state.MaxUID
}

// GetMembershipState returns the current membership state.
func GetMembershipState() *pb.MembershipState {
	g := groups()
	g.RLock()
	defer g.RUnlock()
	return proto.Clone(g.state).(*pb.MembershipState)
}

// UpdateMembershipState contacts zero for an update on membership state.
func UpdateMembershipState(ctx context.Context) error {
	g := groups()
	p := g.Leader(0)
	if p == nil {
		return errors.Errorf("don't have the address of any dgraph zero leader")
	}

	c := pb.NewZeroClient(p.Get())
	state, err := c.Connect(ctx, &pb.Member{ClusterInfoOnly: true})
	if err != nil {
		return err
	}
	g.applyState(g.Node.Id, state.GetState())
	return nil
}

func (g *groupi) applyState(myId uint64, state *pb.MembershipState) {
	x.AssertTrue(state != nil)
	g.Lock()
	defer g.Unlock()
	// We don't update state if we get any old state. Counter stores the raftindex of
	// last update. For leader changes at zero since we don't propose, state can get
	// updated at same counter value. So ignore only if counter is less.
	if g.state != nil && g.state.Counter > state.Counter {
		return
	}
	oldState := g.state
	g.state = state

	// Sometimes this can cause us to lose latest tablet info, but that shouldn't cause any issues.
	var foundSelf bool
	g.tablets = make(map[string]*pb.Tablet)
	for gid, group := range g.state.Groups {
		for _, member := range group.Members {
			if myId == member.Id {
				foundSelf = true
				atomic.StoreUint32(&g.gid, gid)
			}
			if x.WorkerConfig.MyAddr != member.Addr {
				conn.GetPools().Connect(member.Addr, x.WorkerConfig.TLSClientConfig)
			}
		}
		for _, tablet := range group.Tablets {
			g.tablets[tablet.Predicate] = tablet
		}
		if gid == g.groupId() {
			glog.V(3).Infof("group %d checksum: %d", g.groupId(), group.Checksum)
			atomic.StoreUint64(&g.membershipChecksum, group.Checksum)
		}
	}
	for _, member := range g.state.Zeros {
		if x.WorkerConfig.MyAddr != member.Addr {
			conn.GetPools().Connect(member.Addr, x.WorkerConfig.TLSClientConfig)
		}
	}
	if !foundSelf {
		// I'm not part of this cluster. I should crash myself.
		glog.Fatalf("Unable to find myself [id:%d group:%d] in membership state: %+v. Goodbye!",
			myId, g.groupId(), state)
	}

	// While restarting we fill Node information after retrieving initial state.
	if g.Node != nil {
		// Lets have this block before the one that adds the new members, else we may end up
		// removing a freshly added node.

		for _, member := range g.state.GetRemoved() {
			// TODO: This leader check can be done once instead of repeatedly.
			if member.GetGroupId() == g.Node.gid && g.Node.AmLeader() {
				go func() {
					// Don't try to remove a member if it's already marked as removed in
					// the membership state and is not a current peer of the node.
					_, isPeer := g.Node.Peer(member.GetId())
					// isPeer should only be true if the rmeoved node is not the same as this node.
					isPeer = isPeer && member.GetId() != g.Node.RaftContext.Id

					for _, oldMember := range oldState.GetRemoved() {
						if oldMember.GetId() == member.GetId() && !isPeer {
							return
						}
					}

					if err := g.Node.ProposePeerRemoval(g.Ctx(), member.GetId()); err != nil {
						glog.Errorf("Error while proposing node removal: %+v", err)
					}
				}()
			}
		}
		conn.GetPools().RemoveInvalid(g.state)
	}
}

func (g *groupi) ServesGroup(gid uint32) bool {
	return g.groupId() == gid
}

func (g *groupi) ChecksumsMatch(ctx context.Context) error {
	if atomic.LoadUint64(&g.deltaChecksum) == atomic.LoadUint64(&g.membershipChecksum) {
		return nil
	}
	t := time.NewTicker(100 * time.Millisecond)
	defer t.Stop()
	for {
		select {
		case <-t.C:
			if atomic.LoadUint64(&g.deltaChecksum) == atomic.LoadUint64(&g.membershipChecksum) {
				return nil
			}
		case <-ctx.Done():
			return errors.Errorf("Group checksum mismatch for id: %d", g.groupId())
		}
	}
}

func (g *groupi) BelongsTo(key string) (uint32, error) {
	if tablet, err := g.Tablet(key); err != nil {
		return 0, err
	} else if tablet != nil {
		return tablet.GroupId, nil
	}
	return 0, nil
}

// BelongsToReadOnly acts like BelongsTo except it does not ask zero to serve
// the tablet for key if no group is currently serving it.
// The ts passed should be the start ts of the query, so this method can compare that against a
// tablet move timestamp. If the tablet was moved to this group after the start ts of the query, we
// should reject that query.
func (g *groupi) BelongsToReadOnly(key string, ts uint64) (uint32, error) {
	g.RLock()
	tablet := g.tablets[key]
	g.RUnlock()
	if tablet != nil {
		if ts > 0 && ts < tablet.MoveTs {
			return 0, errors.Errorf("StartTs: %d is from before MoveTs: %d for pred: %q",
				ts, tablet.MoveTs, key)
		}
		return tablet.GetGroupId(), nil
	}

	// We don't know about this tablet. Talk to dgraphzero to find out who is
	// serving this tablet.
	pl := g.connToZeroLeader()
	zc := pb.NewZeroClient(pl.Get())

	tablet = &pb.Tablet{
		Predicate: key,
		ReadOnly:  true,
	}
	out, err := zc.ShouldServe(g.Ctx(), tablet)
	if err != nil {
		glog.Errorf("Error while ShouldServe grpc call %v", err)
		return 0, err
	}
	if out.GetGroupId() == 0 {
		return 0, nil
	}

	g.Lock()
	defer g.Unlock()
	g.tablets[key] = out
	if out != nil && ts > 0 && ts < out.MoveTs {
		return 0, errors.Errorf("StartTs: %d is from before MoveTs: %d for pred: %q",
			ts, out.MoveTs, key)
	}
	return out.GetGroupId(), nil
}

func (g *groupi) ServesTablet(key string) (bool, error) {
	if tablet, err := g.Tablet(key); err != nil {
		return false, err
	} else if tablet != nil && tablet.GroupId == groups().groupId() {
		return true, nil
	}
	return false, nil
}

func (g *groupi) sendTablet(tablet *pb.Tablet) (*pb.Tablet, error) {
	pl := g.connToZeroLeader()
	zc := pb.NewZeroClient(pl.Get())

	out, err := zc.ShouldServe(g.Ctx(), tablet)
	if err != nil {
		glog.Errorf("Error while ShouldServe grpc call %v", err)
		return nil, err
	}

	// Do not store tablets with group ID 0, as they are just dummy tablets for
	// predicates that do no exist.
	if out.GroupId > 0 {
		g.Lock()
		g.tablets[out.GetPredicate()] = out
		g.Unlock()
	}

	if out.GroupId == groups().groupId() {
		glog.Infof("Serving tablet for: %v\n", tablet.GetPredicate())
	}
	return out, nil
}

// Do not modify the returned Tablet
func (g *groupi) Tablet(key string) (*pb.Tablet, error) {
	// TODO: Remove all this later, create a membership state and apply it
	g.RLock()
	tablet, ok := g.tablets[key]
	g.RUnlock()
	if ok {
		return tablet, nil
	}

	// We don't know about this tablet.
	// Check with dgraphzero if we can serve it.
	tablet = &pb.Tablet{GroupId: g.groupId(), Predicate: key}
	return g.sendTablet(tablet)
}

func (g *groupi) ForceTablet(key string) (*pb.Tablet, error) {
	return g.sendTablet(&pb.Tablet{GroupId: g.groupId(), Predicate: key, Force: true})
}

func (g *groupi) HasMeInState() bool {
	g.RLock()
	defer g.RUnlock()
	if g.state == nil {
		return false
	}

	group, has := g.state.Groups[g.groupId()]
	if !has {
		return false
	}
	_, has = group.Members[g.Node.Id]
	return has
}

// Returns 0, 1, or 2 valid server addrs.
func (g *groupi) AnyTwoServers(gid uint32) []string {
	g.RLock()
	defer g.RUnlock()

	if g.state == nil {
		return []string{}
	}
	group, has := g.state.Groups[gid]
	if !has {
		return []string{}
	}
	var res []string
	for _, m := range group.Members {
		// map iteration gives us members in no particular order.
		res = append(res, m.Addr)
		if len(res) >= 2 {
			break
		}
	}
	return res
}

func (g *groupi) members(gid uint32) map[uint64]*pb.Member {
	g.RLock()
	defer g.RUnlock()

	if g.state == nil {
		return nil
	}
	if gid == 0 {
		return g.state.Zeros
	}
	group, has := g.state.Groups[gid]
	if !has {
		return nil
	}
	return group.Members
}

func (g *groupi) AnyServer(gid uint32) *conn.Pool {
	members := g.members(gid)
	for _, m := range members {
		pl, err := conn.GetPools().Get(m.Addr)
		if err == nil {
			return pl
		}
	}
	return nil
}

func (g *groupi) MyPeer() (uint64, bool) {
	members := g.members(g.groupId())
	for _, m := range members {
		if m.Id != g.Node.Id {
			return m.Id, true
		}
	}
	return 0, false
}

// Leader will try to return the leader of a given group, based on membership information.
// There is currently no guarantee that the returned server is the leader of the group.
func (g *groupi) Leader(gid uint32) *conn.Pool {
	members := g.members(gid)
	if members == nil {
		return nil
	}
	for _, m := range members {
		if m.Leader {
			if pl, err := conn.GetPools().Get(m.Addr); err == nil {
				return pl
			}
		}
	}
	return nil
}

func (g *groupi) KnownGroups() (gids []uint32) {
	g.RLock()
	defer g.RUnlock()
	if g.state == nil {
		return
	}
	for gid := range g.state.Groups {
		gids = append(gids, gid)
	}
	return
}

// KnownGroups returns the known groups using the global groupi instance.
func KnownGroups() []uint32 {
	return groups().KnownGroups()
}

// GroupId returns the group to which this worker belongs to.
func GroupId() uint32 {
	return groups().groupId()
}

func (g *groupi) triggerMembershipSync() {
	// It's ok if we miss the trigger, periodic membership sync runs every minute.
	select {
	case g.triggerCh <- struct{}{}:
	// It's ok to ignore it, since we would be sending update of a later state
	default:
	}
}

const connBaseDelay = 100 * time.Millisecond

func (g *groupi) connToZeroLeader() *conn.Pool {
	pl := g.Leader(0)
	if pl != nil {
		return pl
	}
	glog.V(1).Infof("No healthy Zero leader found. Trying to find a Zero leader...")

	getLeaderConn := func(zc pb.ZeroClient) *conn.Pool {
		ctx, cancel := context.WithTimeout(g.Ctx(), 10*time.Second)
		defer cancel()

		connState, err := zc.Connect(ctx, &pb.Member{ClusterInfoOnly: true})
		if err != nil || connState == nil {
			glog.V(1).Infof("While retrieving Zero leader info. Error: %v. Retrying...", err)
			return nil
		}
		for _, mz := range connState.State.GetZeros() {
			if mz.Leader {
				return conn.GetPools().Connect(mz.GetAddr(), x.WorkerConfig.TLSClientConfig)
			}
		}
		return nil
	}

	// No leader found. Let's get the latest membership state from Zero.
	delay := connBaseDelay
	maxHalfDelay := time.Second
	for i := 0; ; i++ { // Keep on retrying. See: https://github.com/dgraph-io/dgraph/issues/2289
		if g.IsClosed() {
			return nil
		}

		time.Sleep(delay)
		if delay <= maxHalfDelay {
			delay *= 2
		}

		zAddrList := x.WorkerConfig.ZeroAddr
		// Pick addresses in round robin manner.
		addr := zAddrList[i%len(zAddrList)]

		pl := g.AnyServer(0)
		if pl == nil {
			pl = conn.GetPools().Connect(addr, x.WorkerConfig.TLSClientConfig)
		}
		if pl == nil {
			glog.V(1).Infof("No healthy Zero server found. Retrying...")
			continue
		}
		zc := pb.NewZeroClient(pl.Get())
		if pl := getLeaderConn(zc); pl != nil {
			glog.V(1).Infof("Found connection to leader: %s", pl.Addr)
			return pl
		}
		glog.V(1).Infof("Unable to connect to a healthy Zero leader. Retrying...")
	}
}

func (g *groupi) doSendMembership(tablets map[string]*pb.Tablet) error {
	leader := g.Node.AmLeader()
	member := &pb.Member{
		Id:         g.Node.Id,
		GroupId:    g.groupId(),
		Addr:       x.WorkerConfig.MyAddr,
		Leader:     leader,
		LastUpdate: uint64(time.Now().Unix()),
	}
	group := &pb.Group{
		Members: make(map[uint64]*pb.Member),
	}
	group.Members[member.Id] = member
	if leader {
		// Do not send tablet information, if I'm not the leader.
		group.Tablets = tablets
		if snap, err := g.Node.Snapshot(); err == nil {
			group.SnapshotTs = snap.ReadTs
		}
		group.CheckpointTs = atomic.LoadUint64(&g.Node.checkpointTs)
	}

	pl := g.connToZeroLeader()
	if pl == nil {
		return errNoConnection
	}
	c := pb.NewZeroClient(pl.Get())
	ctx, cancel := context.WithTimeout(g.Ctx(), 10*time.Second)
	defer cancel()
	reply, err := c.UpdateMembership(ctx, group)
	if err != nil {
		return err
	}
	if string(reply.GetData()) == "OK" {
		return nil
	}
	return errors.Errorf(string(reply.GetData()))
}

// sendMembershipUpdates sends the membership update to Zero leader. If this Alpha is the leader, it
// would also calculate the tablet sizes and send them to Zero.
func (g *groupi) sendMembershipUpdates() {
	defer func() {
		glog.Infoln("Closing sendMembershipUpdates")
		g.closer.Done() // CLOSER:1
	}()

	ticker := time.NewTicker(time.Second)
	defer ticker.Stop()

	consumeTriggers := func() {
		for {
			select {
			case <-g.triggerCh:
			default:
				return
			}
		}
	}

	g.triggerMembershipSync() // Ticker doesn't start immediately
	var lastSent time.Time
	for {
		select {
		case <-g.closer.HasBeenClosed():
			return
		case <-ticker.C:
			if time.Since(lastSent) > 10*time.Second {
				// On start of node if it becomes a leader, we would send tablets size for sure.
				g.triggerMembershipSync()
			}
		case <-g.triggerCh:
			// Let's send update even if not leader, zero will know that this node is still active.
			// We don't need to send tablet information everytime. So, let's only send it when we
			// calculate it.
			consumeTriggers()
			if err := g.doSendMembership(nil); err != nil {
				glog.Errorf("While sending membership update: %v", err)
			} else {
				lastSent = time.Now()
			}
		}
	}
}

// receiveMembershipUpdates receives membership updates from ANY Zero server. This is the main
// connection which tells Alpha about the state of the cluster, including the latest Zero leader.
// All the other connections to Zero, are only made only to the leader.
func (g *groupi) receiveMembershipUpdates() {
	defer func() {
		glog.Infoln("Closing receiveMembershipUpdates")
		g.closer.Done() // CLOSER:1
	}()

	ticker := time.NewTicker(10 * time.Second)
	defer ticker.Stop()

START:
	select {
	case <-g.closer.HasBeenClosed():
		return
	default:
	}

	pl := g.connToZeroLeader()
	// We should always have some connection to dgraphzero.
	if pl == nil {
		glog.Warningln("Membership update: No Zero server known.")
		time.Sleep(time.Second)
		goto START
	}
	glog.Infof("Got address of a Zero leader: %s", pl.Addr)

	c := pb.NewZeroClient(pl.Get())
	ctx, cancel := context.WithCancel(g.Ctx())
	stream, err := c.StreamMembership(ctx, &api.Payload{})
	if err != nil {
		cancel()
		glog.Errorf("Error while calling update %v\n", err)
		time.Sleep(time.Second)
		goto START
	}

	stateCh := make(chan *pb.MembershipState, 10)
	go func() {
		glog.Infof("Starting a new membership stream receive from %s.", pl.Addr)
		for i := 0; ; i++ {
			// Blocking, should return if sending on stream fails(Need to verify).
			state, err := stream.Recv()
			if err != nil || state == nil {
				if err == io.EOF {
					glog.Infoln("Membership sync stream closed.")
				} else {
					glog.Errorf("Unable to sync memberships. Error: %v. State: %v", err, state)
				}
				// If zero server is lagging behind leader.
				if ctx.Err() == nil {
					cancel()
				}
				return
			}
			if i == 0 {
				glog.Infof("Received first state update from Zero: %+v", state)
				x.WriteCidFile(state.Cid)
			}
			select {
			case stateCh <- state:
			case <-ctx.Done():
				return
			}
		}
	}()

	lastRecv := time.Now()
OUTER:
	for {
		select {
		case <-g.closer.HasBeenClosed():
			if err := stream.CloseSend(); err != nil {
				glog.Errorf("Error closing send stream: %+v", err)
			}
			break OUTER
		case <-ctx.Done():
			if err := stream.CloseSend(); err != nil {
				glog.Errorf("Error closing send stream: %+v", err)
			}
			break OUTER
		case state := <-stateCh:
			lastRecv = time.Now()
			g.applyState(g.Node.Id, state)
		case <-ticker.C:
			if time.Since(lastRecv) > 10*time.Second {
				// Zero might have gone under partition. We should recreate our connection.
				glog.Warningf("No membership update for 10s. Closing connection to Zero.")
				if err := stream.CloseSend(); err != nil {
					glog.Errorf("Error closing send stream: %+v", err)
				}
				break OUTER
			}
		}
	}
	cancel()
	goto START
}

// processOracleDeltaStream is used to process oracle delta stream from Zero.
// Zero sends information about aborted/committed transactions and maxPending.
func (g *groupi) processOracleDeltaStream() {
	defer func() {
		glog.Infoln("Closing processOracleDeltaStream")
		g.closer.Done() // CLOSER:1
	}()

	ticker := time.NewTicker(time.Second)
	defer ticker.Stop()

	blockingReceiveAndPropose := func() {
		glog.Infof("Leader idx=%#x of group=%d is connecting to Zero for txn updates\n",
			g.Node.Id, g.groupId())

		pl := g.connToZeroLeader()
		if pl == nil {
			glog.Warningln("Oracle delta stream: No Zero leader known.")
			if g.IsClosed() {
				return
			}
			time.Sleep(time.Second)
			return
		}
		glog.Infof("Got Zero leader: %s", pl.Addr)

		// The following code creates a stream. Then runs a goroutine to pick up events from the
		// stream and pushes them to a channel. The main loop loops over the channel, doing smart
		// batching. Once a batch is created, it gets proposed. Thus, we can reduce the number of
		// times proposals happen, which is a great optimization to have (and a common one in our
		// code base).
		ctx, cancel := context.WithCancel(g.Ctx())
		defer cancel()

		c := pb.NewZeroClient(pl.Get())
		stream, err := c.Oracle(ctx, &api.Payload{})
		if err != nil {
			glog.Errorf("Error while calling Oracle %v\n", err)
			time.Sleep(time.Second)
			return
		}

		deltaCh := make(chan *pb.OracleDelta, 100)
		go func() {
			// This would exit when either a Recv() returns error. Or, cancel() is called by
			// something outside of this goroutine.
			defer func() {
				if err := stream.CloseSend(); err != nil {
					glog.Errorf("Error closing send stream: %+v", err)
				}
			}()
			defer close(deltaCh)

			for {
				delta, err := stream.Recv()
				if err != nil || delta == nil {
					glog.Errorf("Error in oracle delta stream. Error: %v", err)
					return
				}

				select {
				case deltaCh <- delta:
				case <-ctx.Done():
					return
				}
			}
		}()

		for {
			var delta *pb.OracleDelta
			var batch int
			select {
			case delta = <-deltaCh:
				if delta == nil {
					return
				}
				batch++
			case <-ticker.C:
				newLead := g.Leader(0)
				if newLead == nil || newLead.Addr != pl.Addr {
					glog.Infof("Zero leadership changed. Renewing oracle delta stream.")
					return
				}
				continue

			case <-ctx.Done():
				return
			case <-g.closer.HasBeenClosed():
				return
			}

		SLURP:
			for {
				select {
				case more := <-deltaCh:
					if more == nil {
						return
					}
					batch++
					if delta.GroupChecksums == nil {
						delta.GroupChecksums = make(map[uint32]uint64)
					}
					delta.Txns = append(delta.Txns, more.Txns...)
					delta.MaxAssigned = x.Max(delta.MaxAssigned, more.MaxAssigned)
					for gid, checksum := range more.GroupChecksums {
						delta.GroupChecksums[gid] = checksum
					}
				default:
					break SLURP
				}
			}

			// Only the leader needs to propose the oracleDelta retrieved from Zero.
			// The leader and the followers would not directly apply or use the
			// oracleDelta streaming in from Zero. They would wait for the proposal to
			// go through and be applied via node.Run.  This saves us from many edge
			// cases around network partitions and race conditions between prewrites and
			// commits, etc.
			if !g.Node.AmLeader() {
				glog.Errorf("No longer the leader of group %d. Exiting", g.groupId())
				return
			}

			// We should always sort the txns before applying. Otherwise, we might lose some of
			// these updates, because we never write over a new version.
			sort.Slice(delta.Txns, func(i, j int) bool {
				return delta.Txns[i].CommitTs < delta.Txns[j].CommitTs
			})
			if len(delta.Txns) > 0 {
				last := delta.Txns[len(delta.Txns)-1]
				// Update MaxAssigned on commit so best effort queries can get back latest data.
				delta.MaxAssigned = x.Max(delta.MaxAssigned, last.CommitTs)
			}
			if glog.V(3) {
				glog.Infof("Batched %d updates. Max Assigned: %d. Proposing Deltas:",
					batch, delta.MaxAssigned)
				for _, txn := range delta.Txns {
					if txn.CommitTs == 0 {
						glog.Infof("Aborted: %d", txn.StartTs)
					} else {
						glog.Infof("Committed: %d -> %d", txn.StartTs, txn.CommitTs)
					}
				}
			}
			for {
				// Block forever trying to propose this. Also this proposal should not be counted
				// towards num pending proposals and be proposed right away.
				err := g.Node.proposeAndWait(g.Ctx(), &pb.Proposal{Delta: delta})
				if err == nil {
					break
				}
				if g.Ctx().Err() != nil {
					break
				}
				glog.Errorf("While proposing delta with MaxAssigned: %d and num txns: %d."+
					" Error=%v. Retrying...\n", delta.MaxAssigned, len(delta.Txns), err)
			}
		}
	}

	for {
		select {
		case <-g.closer.HasBeenClosed():
			return
		case <-ticker.C:
			// Only the leader needs to connect to Zero and get transaction
			// updates.
			if g.Node.AmLeader() {
				blockingReceiveAndPropose()
			}
		}
	}
}

// EnterpriseEnabled returns whether enterprise features can be used or not.
func EnterpriseEnabled() bool {
	if !enc.EeBuild {
		return false
	}
	state := GetMembershipState()
	if state == nil {
		return groups().askZeroForEE()
	}
	return state.GetLicense().GetEnabled()
}

func (g *groupi) askZeroForEE() bool {
	var err error
	var connState *pb.ConnectionState

	createConn := func() bool {
		pl := g.connToZeroLeader()
		if pl == nil {
			return false
		}
		zc := pb.NewZeroClient(pl.Get())

		ctx, cancel := context.WithTimeout(g.Ctx(), 10*time.Second)
		defer cancel()

		connState, err = zc.Connect(ctx, &pb.Member{ClusterInfoOnly: true})
		if connState == nil ||
			connState.GetState() == nil ||
			connState.GetState().GetLicense() == nil {
			glog.Info("Retry Zero Connection")
			return false
		}
		if err == nil || x.ShouldCrash(err) {
			return true
		}
		return false
	}

	for !g.IsClosed() {
		if createConn() {
			break
		}
		time.Sleep(time.Second)
	}
	return connState.GetState().GetLicense().GetEnabled()
}

// SubscribeForUpdates will listen for updates for the given group.
func SubscribeForUpdates(prefixes [][]byte, ignore string, cb func(kvs *badgerpb.KVList),
	group uint32, closer *z.Closer) {

	var prefix []byte
	if len(prefixes) > 0 {
		prefix = prefixes[0]
	}
	defer func() {
		glog.Infof("SubscribeForUpdates closing for prefix: %q\n", prefix)
		closer.Done()
	}()

	listen := func() error {
		// Connect to any of the group 1 nodes.
		members := groups().AnyTwoServers(group)
		// There may be a lag while starting so keep retrying.
		if len(members) == 0 {
			return fmt.Errorf("Unable to find any servers for group: %d", group)
		}
		pool := conn.GetPools().Connect(members[0], x.WorkerConfig.TLSClientConfig)
		client := pb.NewWorkerClient(pool.Get())

		// Get Subscriber stream.
<<<<<<< HEAD
		stream, err := client.Subscribe(closer.Ctx(), &pb.SubscriptionRequest{Prefixes: prefixes,
			Ignore: ignore})
=======
		stream, err := client.Subscribe(closer.Ctx(),
			&pb.SubscriptionRequest{Prefixes: prefixes, Ignore: ignore})
>>>>>>> 66c701d8
		if err != nil {
			return errors.Wrapf(err, "error from client.subscribe")
		}
		for {
			// Listen for updates.
			kvs, err := stream.Recv()
			if err != nil {
				return errors.Wrapf(err, "while receiving from stream")
			}
			cb(kvs)
		}
	}

	for {
		if err := listen(); err != nil {
			glog.Errorf("Error during SubscribeForUpdates for prefix %q: %v. closer err: %v\n",
				prefix, err, closer.Ctx().Err())
		}
		if closer.Ctx().Err() != nil {
			return
		}
		time.Sleep(time.Second)
	}
}<|MERGE_RESOLUTION|>--- conflicted
+++ resolved
@@ -1122,13 +1122,8 @@
 		client := pb.NewWorkerClient(pool.Get())
 
 		// Get Subscriber stream.
-<<<<<<< HEAD
-		stream, err := client.Subscribe(closer.Ctx(), &pb.SubscriptionRequest{Prefixes: prefixes,
-			Ignore: ignore})
-=======
 		stream, err := client.Subscribe(closer.Ctx(),
 			&pb.SubscriptionRequest{Prefixes: prefixes, Ignore: ignore})
->>>>>>> 66c701d8
 		if err != nil {
 			return errors.Wrapf(err, "error from client.subscribe")
 		}
