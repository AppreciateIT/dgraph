// +build !oss

/*
 * Copyright 2018 Dgraph Labs, Inc. and Contributors
 *
 * Licensed under the Dgraph Community License (the "License"); you
 * may not use this file except in compliance with the License. You
 * may obtain a copy of the License at
 *
 *     https://github.com/dgraph-io/dgraph/blob/master/licenses/DCL.txt
 */

package worker

import (
	"compress/gzip"
	"context"
	"encoding/binary"
	"encoding/hex"
	"encoding/json"
	"fmt"
	"io"
	"net/url"
	"reflect"
	"strings"

	"github.com/dgraph-io/badger/v3"
	bpb "github.com/dgraph-io/badger/v3/pb"
	"github.com/dgraph-io/badger/v3/y"
	"github.com/dgraph-io/ristretto/z"
	"github.com/golang/glog"
	"github.com/pkg/errors"

	"github.com/dgraph-io/dgraph/ee/enc"
	"github.com/dgraph-io/dgraph/posting"
	"github.com/dgraph-io/dgraph/protos/pb"
	"github.com/dgraph-io/dgraph/x"
)

const (
	// backupNumGo is the number of go routines used by the backup stream writer.
	backupNumGo = 16
)

// BackupProcessor handles the different stages of the backup process.
type BackupProcessor struct {
	// DB is the Badger pstore managed by this node.
	DB *badger.DB
	// Request stores the backup request containing the parameters for this backup.
	Request *pb.BackupRequest

	// txn is used for the iterators in the threadLocal
	txn     *badger.Txn
	threads []*threadLocal
}

type threadLocal struct {
	Request *pb.BackupRequest
	// pre-allocated pb.PostingList object.
	pl pb.PostingList
	// pre-allocated pb.BackupPostingList object.
<<<<<<< HEAD
	bpl    pb.BackupPostingList
	alloc  *z.Allocator // Created and managed by the stream framework.
	buffer *z.Buffer    // Used for the uid pack. Managed by the backupProcessor.
=======
	bpl   pb.BackupPostingList
	alloc *z.Allocator
	itr   *badger.Iterator
>>>>>>> 15bbec3a
}

func NewBackupProcessor(db *badger.DB, req *pb.BackupRequest) *BackupProcessor {
	bp := &BackupProcessor{
		DB:      db,
		Request: req,
		threads: make([]*threadLocal, backupNumGo),
	}
	if db != nil {
		bp.txn = db.NewTransactionAt(req.ReadTs, false)
	}
	for i := range bp.threads {
		buf, err := z.NewBufferWith(16<<20, 32<<30, z.UseCalloc)
		x.Check(err)
		buf.AutoMmapAfter(1 << 30)
		bp.threads[i] = &threadLocal{
			Request: bp.Request,
			buffer:  buf,
		}
		if bp.txn != nil {
			iopt := badger.DefaultIteratorOptions
			iopt.AllVersions = true
			bp.threads[i].itr = bp.txn.NewIterator(iopt)
		}
	}
	return bp
}

func (bp *BackupProcessor) Close() {
	for _, th := range bp.threads {
		th.buffer.Release()
	}
}

// LoadResult holds the output of a Load operation.
type LoadResult struct {
	// Version is the timestamp at which the database is after loading a backup.
	Version uint64
	// MaxLeaseUid is the max UID seen by the load operation. Needed to request zero
	// for the proper number of UIDs.
	MaxLeaseUid uint64
	// The error, if any, of the load operation.
	Err error
}

func (pr *BackupProcessor) Close() {
	for _, th := range pr.threads {
		th.itr.Close()
	}
	pr.txn.Discard()
}

// WriteBackup uses the request values to create a stream writer then hand off the data
// retrieval to stream.Orchestrate. The writer will create all the fd's needed to
// collect the data and later move to the target.
// Returns errors on failure, nil on success.
func (pr *BackupProcessor) WriteBackup(ctx context.Context) (*pb.BackupResponse, error) {
	var response pb.BackupResponse

	if err := ctx.Err(); err != nil {
		return nil, err
	}

	uri, err := url.Parse(pr.Request.Destination)
	if err != nil {
		return &response, err
	}

	handler, err := NewUriHandler(uri, GetCredentialsFromRequest(pr.Request))
	if err != nil {
		return &response, err
	}

	if err := handler.CreateBackupFile(uri, pr.Request); err != nil {
		return &response, err
	}

	glog.V(3).Infof("Backup manifest version: %d", pr.Request.SinceTs)

	predMap := make(map[string]struct{})
	for _, pred := range pr.Request.Predicates {
		predMap[pred] = struct{}{}
	}

	var maxVersion uint64

	newhandler, err := enc.GetWriter(x.WorkerConfig.EncryptionKey, handler)
	if err != nil {
		return &response, err
	}
	gzWriter := gzip.NewWriter(newhandler)

	stream := pr.DB.NewStreamAt(pr.Request.ReadTs)
	stream.LogPrefix = "Dgraph.Backup"
	stream.NumGo = backupNumGo
	// Ignore versions less than given sinceTs timestamp, or skip older versions of
	// the given key by returning an empty list.
	// Do not do this for schema and type keys. Those keys always have a
	// version of one. They're handled separately.
	stream.SinceTs = pr.Request.SinceTs
	stream.Prefix = []byte{x.ByteData}

	stream.KeyToList = func(key []byte, itr *badger.Iterator) (*bpb.KVList, error) {
		tl := pr.threads[itr.ThreadId]
		tl.alloc = itr.Alloc

		bitr := tl.itr // Use the threadlocal iterator because "itr" has the sinceTs set.
		bitr.Seek(key)

		kvList, dropOp, err := tl.toBackupList(key, bitr)
		if err != nil {
			return nil, err
		}
		// we don't want to append a nil value to the slice, so need to check.
		if dropOp != nil {
			response.DropOperations = append(response.DropOperations, dropOp)
		}
		return kvList, nil
	}

	stream.ChooseKey = func(item *badger.Item) bool {
		parsedKey, err := x.Parse(item.Key())
		if err != nil {
			glog.Errorf("error %v while parsing key %v during backup. Skip.", err, hex.EncodeToString(item.Key()))
			return false
		}

		// Do not choose keys that contain parts of a multi-part list. These keys
		// will be accessed from the main list.
		if parsedKey.HasStartUid {
			return false
		}

		// Skip backing up the schema and type keys. They will be backed up separately.
		if parsedKey.IsSchema() || parsedKey.IsType() {
			return false
		}
		_, ok := predMap[parsedKey.Attr]
		return ok
	}
	stream.Send = func(buf *z.Buffer) error {
		list, err := badger.BufferToKVList(buf)
		if err != nil {
			return err
		}
		for _, kv := range list.Kv {
			if maxVersion < kv.Version {
				maxVersion = kv.Version
			}
		}
		return writeKVList(list, gzWriter)
	}

	if err := stream.Orchestrate(context.Background()); err != nil {
		glog.Errorf("While taking backup: %v", err)
		return &response, err
	}

	// This is used to backup the schema and types.
	writePrefix := func(prefix byte) error {
		tl := threadLocal{
			alloc: z.NewAllocator(1 << 10),
		}
		defer tl.alloc.Release()

		// Schema and types are written at Ts=1.
		txn := pr.DB.NewTransactionAt(1, false)
		defer txn.Discard()
		// We don't need to iterate over all versions.
		iopts := badger.DefaultIteratorOptions
		iopts.Prefix = []byte{prefix}

		itr := txn.NewIterator(iopts)
		defer itr.Close()

		list := &bpb.KVList{}
		for itr.Rewind(); itr.Valid(); itr.Next() {
			item := itr.Item()
			// Don't export deleted items.
			if item.IsDeletedOrExpired() {
				continue
			}
			parsedKey, err := x.Parse(item.Key())
			if err != nil {
				glog.Errorf("error %v while parsing key %v during backup. Skip.", err, hex.EncodeToString(item.Key()))
				continue
			}
			// This check makes sense only for the schema keys. The types are not stored in it.
			if _, ok := predMap[parsedKey.Attr]; !parsedKey.IsType() && !ok {
				continue
			}
			kv := y.NewKV(tl.alloc)
			if err := item.Value(func(val []byte) error {
				kv.Value = append(kv.Value, val...)
				return nil
			}); err != nil {
				return errors.Wrapf(err, "while copying value")
			}

			backupKey, err := tl.toBackupKey(item.Key())
			if err != nil {
				return err
			}
			kv.Key = backupKey
			kv.UserMeta = tl.alloc.Copy([]byte{item.UserMeta()})
			kv.Version = item.Version()
			kv.ExpiresAt = item.ExpiresAt()
			list.Kv = append(list.Kv, kv)
		}
		return writeKVList(list, gzWriter)
	}

	for _, prefix := range []byte{x.ByteSchema, x.ByteType} {
		if err := writePrefix(prefix); err != nil {
			glog.Errorf("While writing prefix %d to backup: %v", prefix, err)
			return &response, err
		}
	}

	if maxVersion > pr.Request.ReadTs {
		glog.Errorf("Max timestamp seen during backup (%d) is greater than readTs (%d)",
			maxVersion, pr.Request.ReadTs)
	}

	glog.V(2).Infof("Backup group %d version: %d", pr.Request.GroupId, pr.Request.ReadTs)
	if err = gzWriter.Close(); err != nil {
		glog.Errorf("While closing gzipped writer: %v", err)
		return &response, err
	}

	if err = handler.Close(); err != nil {
		glog.Errorf("While closing handler: %v", err)
		return &response, err
	}
	glog.Infof("Backup complete: group %d at %d", pr.Request.GroupId, pr.Request.ReadTs)
	return &response, nil
}

// CompleteBackup will finalize a backup by writing the manifest at the backup destination.
func (pr *BackupProcessor) CompleteBackup(ctx context.Context, manifest *Manifest) error {
	if err := ctx.Err(); err != nil {
		return err
	}

	uri, err := url.Parse(pr.Request.Destination)
	if err != nil {
		return err
	}

	handler, err := NewUriHandler(uri, GetCredentialsFromRequest(pr.Request))
	if err != nil {
		return err
	}

	if err := handler.CreateManifest(uri, pr.Request); err != nil {
		return err
	}

	if err = json.NewEncoder(handler).Encode(manifest); err != nil {
		return err
	}

	if err = handler.Close(); err != nil {
		return err
	}
	glog.Infof("Backup completed OK.")
	return nil
}

// GoString implements the GoStringer interface for Manifest.
func (m *Manifest) GoString() string {
	return fmt.Sprintf(`Manifest{Since: %d, Groups: %v, Encrypted: %v}`,
		m.Since, m.Groups, m.Encrypted)
}

func (tl *threadLocal) toBackupList(key []byte, itr *badger.Iterator) (
	*bpb.KVList, *pb.DropOperation, error) {
	list := &bpb.KVList{}
	var dropOp *pb.DropOperation

	item := itr.Item()
	if item.Version() < tl.Request.SinceTs {
		return list, nil,
			errors.Errorf("toBackupList: Item.Version(): %d should be less than sinceTs: %d",
				item.Version(), tl.Request.SinceTs)
	}
	if item.IsDeletedOrExpired() {
		return list, nil, nil
	}

	switch item.UserMeta() {
	case posting.BitEmptyPosting, posting.BitCompletePosting, posting.BitDeltaPosting:
		l, err := posting.ReadPostingList(key, itr)
		if err != nil {
			return nil, nil, errors.Wrapf(err, "while reading posting list")
		}

		// Don't allocate kv on tl.alloc, because we don't need it by the end of this func.
		kv, err := l.ToBackupPostingList(&tl.bpl, tl.alloc, tl.buffer)
		if err != nil {
			return nil, nil, errors.Wrapf(err, "while rolling up list")
		}

		backupKey, err := tl.toBackupKey(kv.Key)
		if err != nil {
			return nil, nil, err
		}

		// check if this key was storing a DROP operation record. If yes, get the drop operation.
		dropOp, err = checkAndGetDropOp(key, l, tl.Request.ReadTs)
		if err != nil {
			return nil, nil, err
		}

		kv.Key = backupKey
		list.Kv = append(list.Kv, kv)
	default:
		return nil, nil, errors.Errorf(
			"Unexpected meta: %d for key: %s", item.UserMeta(), hex.Dump(key))
	}
	return list, dropOp, nil
}

func (tl *threadLocal) toBackupKey(key []byte) ([]byte, error) {
	parsedKey, err := x.Parse(key)
	if err != nil {
		return nil, errors.Wrapf(err, "could not parse key %s", hex.Dump(key))
	}
	bk := parsedKey.ToBackupKey()

	out := tl.alloc.Allocate(bk.Size())
	n, err := bk.MarshalToSizedBuffer(out)
	return out[:n], err
}

func writeKVList(list *bpb.KVList, w io.Writer) error {
	if err := binary.Write(w, binary.LittleEndian, uint64(list.Size())); err != nil {
		return err
	}
	buf, err := list.Marshal()
	if err != nil {
		return err
	}
	_, err = w.Write(buf)
	return err
}

func checkAndGetDropOp(key []byte, l *posting.List, readTs uint64) (*pb.DropOperation, error) {
	isDropOpKey, err := x.IsDropOpKey(key)
	if err != nil || !isDropOpKey {
		return nil, err
	}

	vals, err := l.AllValues(readTs)
	if err != nil {
		return nil, errors.Wrapf(err, "cannot read value of dgraph.drop.op")
	}
	switch len(vals) {
	case 0:
		// do nothing, it means this one was deleted with S * * deletion.
		// So, no need to consider it.
		return nil, nil
	case 1:
		val, ok := vals[0].Value.([]byte)
		if !ok {
			return nil, errors.Errorf("cannot convert value of dgraph.drop.op to byte array, "+
				"got type: %s, value: %v, tid: %v", reflect.TypeOf(vals[0].Value), vals[0].Value,
				vals[0].Tid)
		}
		// A dgraph.drop.op record can have values in only one of the following formats:
		// * DROP_ALL;
		// * DROP_DATA;
		// * DROP_ATTR;attrName
		// So, accordingly construct the *pb.DropOperation.
		dropOp := &pb.DropOperation{}
		dropInfo := strings.Split(string(val), ";")
		if len(dropInfo) != 2 {
			return nil, errors.Errorf("Unexpected value: %s for dgraph.drop.op", val)
		}
		switch dropInfo[0] {
		case "DROP_ALL":
			dropOp.DropOp = pb.DropOperation_ALL
		case "DROP_DATA":
			dropOp.DropOp = pb.DropOperation_DATA
		case "DROP_ATTR":
			dropOp.DropOp = pb.DropOperation_ATTR
			dropOp.DropValue = dropInfo[1]
		}
		return dropOp, nil
	default:
		// getting more than one values for a non-list predicate is an error
		return nil, errors.Errorf("found multiple values for dgraph.drop.op: %v", vals)
	}
}<|MERGE_RESOLUTION|>--- conflicted
+++ resolved
@@ -59,15 +59,10 @@
 	// pre-allocated pb.PostingList object.
 	pl pb.PostingList
 	// pre-allocated pb.BackupPostingList object.
-<<<<<<< HEAD
 	bpl    pb.BackupPostingList
 	alloc  *z.Allocator // Created and managed by the stream framework.
 	buffer *z.Buffer    // Used for the uid pack. Managed by the backupProcessor.
-=======
-	bpl   pb.BackupPostingList
-	alloc *z.Allocator
-	itr   *badger.Iterator
->>>>>>> 15bbec3a
+	itr    *badger.Iterator
 }
 
 func NewBackupProcessor(db *badger.DB, req *pb.BackupRequest) *BackupProcessor {
@@ -96,10 +91,12 @@
 	return bp
 }
 
-func (bp *BackupProcessor) Close() {
-	for _, th := range bp.threads {
+func (pr *BackupProcessor) Close() {
+	for _, th := range pr.threads {
+		th.itr.Close()
 		th.buffer.Release()
 	}
+	pr.txn.Discard()
 }
 
 // LoadResult holds the output of a Load operation.
@@ -111,13 +108,6 @@
 	MaxLeaseUid uint64
 	// The error, if any, of the load operation.
 	Err error
-}
-
-func (pr *BackupProcessor) Close() {
-	for _, th := range pr.threads {
-		th.itr.Close()
-	}
-	pr.txn.Discard()
 }
 
 // WriteBackup uses the request values to create a stream writer then hand off the data
