--- conflicted
+++ resolved
@@ -59,10 +59,6 @@
 	defer closer.Done()
 	bp := NewBackupProcessor(pstore, req)
 	defer bp.Close()
-<<<<<<< HEAD
-=======
-
->>>>>>> 15bbec3a
 	return bp.WriteBackup(ctx)
 }
 
@@ -227,19 +223,14 @@
 	m.Encrypted = (x.WorkerConfig.EncryptionKey != nil)
 
 	bp := NewBackupProcessor(nil, req)
-<<<<<<< HEAD
 	defer bp.Close()
-	return bp.CompleteBackup(ctx, &m)
-=======
-	err = bp.CompleteBackup(ctx, &m)
-
-	if err != nil {
+
+	if err = bp.CompleteBackup(ctx, &m); err != nil {
 		return err
 	}
 
 	backupSuccessful = true
 	return nil
->>>>>>> 15bbec3a
 }
 
 func ProcessListBackups(ctx context.Context, location string, creds *x.MinioCredentials) (
