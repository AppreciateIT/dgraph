--- conflicted
+++ resolved
@@ -372,12 +372,6 @@
 
 ## Encryption at Rest
 
-<<<<<<< HEAD
-Encryption at rest refers to the encryption of data that is stored physically in any digital
-form. It ensures that sensitive data on disks is not readable by any user or application
-without a valid key that is required for decryption. Dgraph provides encryption at rest as an
-enterprise feature. If encryption is enabled, Dgraph uses AES (Advanced Encryption Standard)
-=======
 {{% notice "note" %}}
 This feature was introduced in [v1.1.1](https://github.com/dgraph-io/dgraph/releases/tag/v1.1.1).
 For migrating unencrypted data to a new Dgraph cluster with encryption enabled, you need to
@@ -390,7 +384,6 @@
 or application without a valid key that is required for decryption. Dgraph provides
 encryption at rest as an enterprise feature. If encryption is enabled, Dgraph uses
 [Advanced Encryption Standard (AES)](https://en.wikipedia.org/wiki/Advanced_Encryption_Standard)
->>>>>>> 9415484f
 algorithm to encrypt the data and secure it.
 
 ### Set up Encryption
@@ -399,16 +392,10 @@
 `--encryption_key_file`. The key size must be 16, 24, or 32 bytes long, and the key size determines
 the corresponding block size for AES encryption ,i.e. AES-128, AES-192, and AES-256, respectively.
 
-<<<<<<< HEAD
-Here is an example encryption key file of size 16 bytes.
+Here is an example encryption key file of size 16 bytes:
 
 *enc_key_file*
-=======
-Here is an example encryption key file of size 16 bytes:
-
-*enc_key_file*
-
->>>>>>> 9415484f
+
 ```
 123456789012345
 ```
