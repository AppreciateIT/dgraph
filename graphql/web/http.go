--- conflicted
+++ resolved
@@ -158,13 +158,6 @@
 			return nil, err
 		}
 
-<<<<<<< HEAD
-		if v, ok := payload[x.NamespaceHeaderHTTP].(string); ok {
-			namespace, _ = strconv.ParseUint(v, 10, 64)
-		}
-
-=======
->>>>>>> 10fbc3ff
 		name := authorization.GetHeader()
 		v, ok := payload["X-Dgraph-AccessToken"].(string)
 		if ok {
@@ -249,11 +242,7 @@
 	ctx = x.AttachAccessJwt(ctx, r)
 	ctx = x.AttachRemoteIP(ctx, r)
 	ctx = x.AttachAuthToken(ctx, r)
-<<<<<<< HEAD
-	ctx = x.AttachNamespace(ctx, x.ExtractNamespaceHTTP(r))
-=======
 	ctx = x.AttachJWTNamespace(ctx)
->>>>>>> 10fbc3ff
 	rs := r.Header.Get("resolver")
 	resolver, _ := strconv.ParseUint(rs, 10, 64)
 
@@ -292,10 +281,7 @@
 }
 
 func getRequest(r *http.Request) (*schema.Request, error) {
-	gqlReq := &schema.Request{
-		Header:    r.Header,
-		Namespace: x.ExtractNamespaceHTTP(r),
-	}
+	gqlReq := &schema.Request{}
 
 	if r.Header.Get("Content-Encoding") == "gzip" {
 		zr, err := gzip.NewReader(r.Body)
@@ -358,6 +344,7 @@
 		return nil,
 			errors.New("Unrecognised request method.  Please use GET or POST for GraphQL requests")
 	}
+	gqlReq.Header = r.Header
 
 	return gqlReq, nil
 }
