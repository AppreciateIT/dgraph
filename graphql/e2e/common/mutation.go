--- conflicted
+++ resolved
@@ -3747,7 +3747,6 @@
 	deleteGqlType(t, "Person1", map[string]interface{}{}, 3, nil)
 }
 
-<<<<<<< HEAD
 func mutationGeoType(t *testing.T) {
 	addHotelParams := &GraphQLParams{
 		Query: `    
@@ -3789,7 +3788,8 @@
 
 	// Cleanup
 	deleteGqlType(t, "Hotel", map[string]interface{}{}, 1, nil)
-=======
+}
+
 func addMutationWithHasInverseOverridesCorrectly(t *testing.T) {
 	params := &GraphQLParams{
 		Query: `mutation addCountry($input: [AddCountryInput!]!) {
@@ -3864,5 +3864,4 @@
 	deleteState(t, filter, 1, nil)
 	filter = map[string]interface{}{"xcode": map[string]interface{}{"eq": "def"}}
 	deleteState(t, filter, 1, nil)
->>>>>>> 587c45b9
 }