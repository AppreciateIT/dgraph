--- conflicted
+++ resolved
@@ -109,12 +109,8 @@
 }
 
 type Project @auth(
-<<<<<<< HEAD
      query: { or: [
          { rule: """query($USER: String!) {
-=======
-     query: { rule: """query($USER: String!) {
->>>>>>> 9be6565a
                       queryProject {
                         roles(filter: { permission: { eq: VIEW } }) {
                          assignedTo(filter: { username: { eq: $USER } }) {
@@ -123,11 +119,8 @@
                         }
                       }
                   }""" },
-<<<<<<< HEAD
          { rule: "{$ROLE: { eq: \"ADMIN\" }}" }
      ]}
-=======
->>>>>>> 9be6565a
 ) {
   projID: ID!
   name: String!
@@ -186,12 +179,9 @@
     }"""}
 #     delete: { rule: "false" }
 ) {
+  colID: ID!
   inProject: Project! # @auth(update: { rule: "DENY" })
-<<<<<<< HEAD
-  name: String! @id
-=======
   name: String! @search(by: [hash])
->>>>>>> 9be6565a
   tickets: [Ticket] @hasInverse(field: onColumn)
 }
 
