--- conflicted
+++ resolved
@@ -380,14 +380,14 @@
     name: String!
 }
 
-<<<<<<< HEAD
 type Book{
     id: ID!
     title: String! @id
     ISBN: String! @id
     Author: String
 
-=======
+}
+
 # test for entities resolver
 
 type Mission @key(fields: "id") {
@@ -407,5 +407,4 @@
 type SpaceShip @key(fields: "id") @extends {
     id: String! @id @external
     missions: [Mission]
->>>>>>> 15bbec3a
 }